"""
Import the functions from the implementations into the public API
"""

from scores import continuous as __continuous
from scores.pandas.decorators import split_dataframe
from scores.pandas.typing import PandasReturnType, PandasType


@split_dataframe("fcst", "obs")
def mse(
    fcst: PandasType,
    obs: PandasType,
    *,  # Force keywords arguments to be keyword-only
    angular: bool = False,
) -> PandasReturnType:
    """Calculates the mean squared error from forecast and observed data.

    A detailed explanation is on [Wikipedia](https://en.wikipedia.org/wiki/Mean_squared_error)


    Dimensional reduction is not supported for pandas and the user should
    convert their data to xarray to formulate the call to the base metric, `scores.continuous.mse`.

    Args:
        fcst: Forecast or predicted variables in pandas.
        obs: Observed variables in pandas.
        angular: specifies whether `fcst` and `obs` are angular
            data (e.g. wind direction). If True, a different function is used
            to calculate the difference between `fcst` and `obs`, which
            accounts for circularity. Angular `fcst` and `obs` data should be in
            degrees rather than radians.

    Returns:
        An object containing
            a single floating point number representing the mean squared
            error for the supplied data. All dimensions will be reduced.

    """
<<<<<<< HEAD
    return __continuous.mse(fcst, obs, angular=angular)  # type: ignore
=======
    return __continuous.mse(fcst, obs, angular=angular)  # type: ignore  # mypy is wrong, I think
>>>>>>> 691a8b0c


@split_dataframe("fcst", "obs")
def rmse(
    fcst: PandasType,
    obs: PandasType,
    *,  # Force keywords arguments to be keyword-only
    angular: bool = False,
) -> PandasReturnType:
    """Calculate the Root Mean Squared Error from xarray or pandas objects.

    A detailed explanation is on [Wikipedia](https://en.wikipedia.org/wiki/Root-mean-square_deviation)

    Dimensional reduction is not supported for pandas and the user should
    convert their data to xarray to formulate the call to the base metric, `scores.continuous.rmse`.

    Args:
        fcst: Forecast or predicted variables in pandas.
        obs: Observed variables in pandas.
        angular: specifies whether `fcst` and `obs` are angular
            data (e.g. wind direction). If True, a different function is used
            to calculate the difference between `fcst` and `obs`, which
            accounts for circularity. Angular `fcst` and `obs` data should be in
            degrees rather than radians.

    Returns:
        An object containing
            a single floating point number representing the root mean squared
            error for the supplied data. All dimensions will be reduced.

    """
<<<<<<< HEAD
    return __continuous.rmse(fcst, obs, angular=angular)  # type: ignore
=======
    return __continuous.rmse(fcst, obs, angular=angular)  # type: ignore  # mypy is wrong, I think
>>>>>>> 691a8b0c


@split_dataframe("fcst", "obs")
def mae(
    fcst: PandasType,
    obs: PandasType,
    *,  # Force keywords arguments to be keyword-only
    angular: bool = False,
) -> PandasReturnType:
    """Calculates the mean absolute error from forecast and observed data.

    A detailed explanation is on [Wikipedia](https://en.wikipedia.org/wiki/Mean_absolute_error)


    Dimensional reduction is not supported for pandas and the user should
    convert their data to xarray to formulate the call to the base metric, `scores.continuous.mae`.

    Args:
        fcst: Forecast or predicted variables in pandas.
        obs: Observed variables in pandas.
        angular: specifies whether `fcst` and `obs` are angular
            data (e.g. wind direction). If True, a different function is used
            to calculate the difference between `fcst` and `obs`, which
            accounts for circularity. Angular `fcst` and `obs` data should be in
            degrees rather than radians.

    Returns:
        An object containing
            a single floating point number representing the mean absolute
            error for the supplied data. All dimensions will be reduced.

    """
<<<<<<< HEAD
    return __continuous.mae(fcst, obs, angular=angular)  # type: ignore
=======
    return __continuous.mae(fcst, obs, angular=angular)  # type: ignore  # mypy is wrong, I think
>>>>>>> 691a8b0c
<|MERGE_RESOLUTION|>--- conflicted
+++ resolved
@@ -37,11 +37,7 @@
             error for the supplied data. All dimensions will be reduced.
 
     """
-<<<<<<< HEAD
     return __continuous.mse(fcst, obs, angular=angular)  # type: ignore
-=======
-    return __continuous.mse(fcst, obs, angular=angular)  # type: ignore  # mypy is wrong, I think
->>>>>>> 691a8b0c
 
 
 @split_dataframe("fcst", "obs")
@@ -73,11 +69,7 @@
             error for the supplied data. All dimensions will be reduced.
 
     """
-<<<<<<< HEAD
     return __continuous.rmse(fcst, obs, angular=angular)  # type: ignore
-=======
-    return __continuous.rmse(fcst, obs, angular=angular)  # type: ignore  # mypy is wrong, I think
->>>>>>> 691a8b0c
 
 
 @split_dataframe("fcst", "obs")
@@ -110,8 +102,4 @@
             error for the supplied data. All dimensions will be reduced.
 
     """
-<<<<<<< HEAD
-    return __continuous.mae(fcst, obs, angular=angular)  # type: ignore
-=======
-    return __continuous.mae(fcst, obs, angular=angular)  # type: ignore  # mypy is wrong, I think
->>>>>>> 691a8b0c
+    return __continuous.mae(fcst, obs, angular=angular)  # type: ignore